--- conflicted
+++ resolved
@@ -82,6 +82,7 @@
 
         return out
 
+
 class BatchGlobalLinear(nn.Module):
     def __init__(self, n_batch: int, bias: bool = True, device=None, dtype=None):
         super().__init__()
@@ -102,7 +103,7 @@
             nn.init.zeros_(self.bias)
 
     def forward(self, x: torch.Tensor, batch_index) -> torch.Tensor:
-        out = x * torch.index_select(self.weight, 0, batch_index[:, 0].long()).unsqueeze(1) # batch x n_output
+        out = x * torch.index_select(self.weight, 0, batch_index[:, 0].long()).unsqueeze(1)  # batch x n_output
 
         if self.bias is not None:
             out += torch.index_select(self.bias, 0, batch_index[:, 0].long()).unsqueeze(1)
@@ -173,11 +174,14 @@
             h_input = n_input + batch_dim
             if batch_dim is None:
                 raise ValueError("`n_embedding` must be provided when using batch embedding")
-            self.batch_embedding = nn.Embedding(n_batch, batch_dim) # TO DO: replace with nn.Embedding
+            self.batch_embedding = nn.Embedding(n_batch, batch_dim)  # TO DO: replace with nn.Embedding
         elif batch_embedding_type == "encoder":
             h_input = n_input + batch_dim
             self.batch_encoder = BatchEncoder(
-                n_input=batch_input_dim, n_output=batch_dim, n_hidden=n_hidden, n_layers=n_layers
+                n_input=batch_input_dim,
+                n_output=batch_dim,
+                n_hidden=n_hidden,
+                n_layers=n_layers,
                 # n_input=batch_input_dim, n_output=batch_dim, n_hidden=128, n_layers=1
             )
         else:
@@ -202,17 +206,12 @@
         elif self.x_variance == "protein-batch":
             self.x_var = nn.Parameter(torch.randn(n_output, n_batch_var))
 
-        
-                
-            
-            
-
     def forward(
         self,
         z: torch.Tensor,
         size_factor: torch.Tensor,
         batch_index: torch.Tensor,
-        batch_var_index: torch.Tensor = None, # trend_batch_index will be recycled to be used for batch (covariate)-specific variances
+        batch_var_index: torch.Tensor = None,  # trend_batch_index will be recycled to be used for batch (covariate)-specific variances
         batch_negative_control: torch.Tensor = None,
         *extra_cat_list: int,
     ):
@@ -243,7 +242,7 @@
         # else:
         #     batch_input = self.batch_continous_info[batch_index].squeeze()
         #     # batch_input = self.batch_continous_info.squeeze()
-        
+
         if self.batch_continous_info is not None:
             # batch_input = self.batch_continous_info[batch_index].squeeze()
             batch_input = self.batch_continous_info.squeeze()
@@ -251,41 +250,30 @@
             batch_input = batch_negative_control
         else:
             batch_input = None
-            
 
         if self.batch_embedding_type == "one-hot":
-            batch_encoding = one_hot(batch_index, self.n_batch)    
+            batch_encoding = one_hot(batch_index, self.n_batch)
         elif self.batch_embedding_type == "embedding":
-            batch_encoding = self.batch_embedding(batch_index.long()).squeeze(1) # required .long() ? 
+            batch_encoding = self.batch_embedding(batch_index.long()).squeeze(1)  # required .long() ?
         elif self.batch_embedding_type == "encoder":
             batch_encoding = self.batch_encoder(torch.tensor(batch_input, dtype=z.dtype, device=z.device))
-            batch_encoding = torch.index_select(
-                                batch_encoding, 0, batch_index[:, 0].long()
-                            )  # batch x latent dim
+            batch_encoding = torch.index_select(batch_encoding, 0, batch_index[:, 0].long())  # batch x latent dim
         else:
             raise ValueError("Invalid batch embedding type")
 
-        
-        
-        
         hz = torch.cat((z, batch_encoding), dim=-1)
 
         h = self.h_decoder(hz, *extra_cat_list)
         x_norm = self.x_mean_decoder(h).squeeze()
 
-        
-        
-        x_mean = x_norm + size_factor 
-        # x_mean = x_norm 
-        
-
-       
+        x_mean = x_norm + size_factor
+        # x_mean = x_norm
 
         if self.x_variance == "protein-cell":
             x_var = self.x_var_decoder(h)
         elif self.x_variance == "protein":
-            x_var = self.x_var.expand(x_mean.shape) 
-        
+            x_var = self.x_var.expand(x_mean.shape)
+
         x_var = torch.exp(x_var)
 
         return x_norm, x_mean, x_var, h
@@ -311,7 +299,6 @@
     ):
         super().__init__()
 
-        
         self.base_nn = DecoderPROTVI(
             n_input=n_input,
             n_output=n_output,
@@ -328,12 +315,10 @@
         )
 
         self.m_prob_decoder = nn.Sequential(
-                nn.Linear(n_hidden, n_output),
-                # GlobalLinear(n_output),
-                nn.Sigmoid(),
-            )
-        
-
+            nn.Linear(n_hidden, n_output),
+            # GlobalLinear(n_output),
+            nn.Sigmoid(),
+        )
 
     def forward(
         self,
@@ -341,8 +326,8 @@
         x_obs: torch.Tensor,
         size_factor: torch.Tensor,
         batch_index: torch.Tensor,
-        trend_batch_index: torch.Tensor=None,
-        batch_negative_control: torch.Tensor=None,
+        trend_batch_index: torch.Tensor = None,
+        batch_negative_control: torch.Tensor = None,
         *extra_cat_list: int,
     ):
         """The forward computation for a single sample.
@@ -368,15 +353,13 @@
             mean, variance, and detection probability tensors
 
         """
-<<<<<<< HEAD
-        x_norm, x_mean, x_var, h = self.base_nn(z, size_factor, batch_index, batch_negative_control, *extra_cat_list)
-=======
-        trend_batch_index = None # override to ensure trend is not used
-        x_norm, x_mean, x_var, h = self.base_nn(z, size_factor, batch_index, trend_batch_index, batch_negative_control, *extra_cat_list)
-
->>>>>>> de932407
+        trend_batch_index = None  # override to ensure trend is not used
+        x_norm, x_mean, x_var, h = self.base_nn(
+            z, size_factor, batch_index, trend_batch_index, batch_negative_control, *extra_cat_list
+        )
+
         m_prob = self.m_prob_decoder(h)
-                    
+
         return x_norm, x_mean, x_var, m_prob
 
     def get_mask_logit_weights(self):
@@ -458,7 +441,9 @@
             mean, variance, and detection probability tensors
 
         """
-        x_norm, x_mean, x_var, h = self.base_nn(z, size_factor, batch_index, trend_batch_index, batch_negative_control, *extra_cat_list)
+        x_norm, x_mean, x_var, h = self.base_nn(
+            z, size_factor, batch_index, trend_batch_index, batch_negative_control, *extra_cat_list
+        )
 
         # x_mix
         if x_obs is None:
@@ -497,7 +482,7 @@
         **kwargs,
     ):
         super().__init__()
-        
+
         self.detection_trend = detection_trend
         self.base_nn = DecoderPROTVI(
             n_input=n_input,
@@ -521,7 +506,7 @@
                 self.m_logit,
                 nn.Sigmoid(),
             )
-        else: # per batch modeling
+        else:  # per batch modeling
             self.m_logit = BatchGlobalLinear(n_trend_batch)
             self.m_prob_decoder = nn.Sigmoid()
 
@@ -532,7 +517,7 @@
         size_factor: torch.Tensor,
         batch_index: torch.Tensor,
         trend_batch_index: torch.Tensor,
-        batch_negative_control: torch.Tensor=None,
+        batch_negative_control: torch.Tensor = None,
         *extra_cat_list: int,
     ):
         """The forward computation for a single sample.
@@ -560,7 +545,9 @@
 
         """
         # z -> x
-        x_norm, x_mean, x_var, _ = self.base_nn(z, size_factor, batch_index, trend_batch_index, batch_negative_control, *extra_cat_list)
+        x_norm, x_mean, x_var, _ = self.base_nn(
+            z, size_factor, batch_index, trend_batch_index, batch_negative_control, *extra_cat_list
+        )
 
         # x_mix
         if x_obs is None:
@@ -684,8 +671,6 @@
         n_trend_batch: int = None,
         negative_control_indices: list[int] = None,
         n_multilevel_batch: int = None,
-        
-        
     ):
         super().__init__()
         self.n_latent = n_latent
@@ -781,35 +766,31 @@
         )
 
         ## Latent prior encoder
-        
+
         n_prior_cats_per_cov = n_prior_cats_per_cov[0] if n_prior_cats_per_cov is not None else 0
-        
+
         self.n_prior_cats_per_cov = n_prior_cats_per_cov
-        self.prior_cat_embedding = nn.Embedding(self.n_prior_cats_per_cov, batch_dim) if n_prior_cats_per_cov > 0 else None
-       
+        self.prior_cat_embedding = (
+            nn.Embedding(self.n_prior_cats_per_cov, batch_dim) if n_prior_cats_per_cov > 0 else None
+        )
 
         # n_input_prior_encoder = n_prior_continuous_cov + n_prior_cats_per_cov
         # cat_list = list([] if n_prior_cats_per_cov is None else n_prior_cats_per_cov)
-        
+
         # assuming the nn.Embedding as default implementation for all categorical data
-        # or can add additional batch_dim_prior, or can have a statement to choose between one-hot or nn.Embedding 
+        # or can add additional batch_dim_prior, or can have a statement to choose between one-hot or nn.Embedding
         # but all one-hot should potentially be replaced with nn.Embedding
-        
-        
+
         # TO DO: Need to deal with this properly if using embedding for categorical covariates
         # batch_dim = 0 if batch_dim is None else batch_dim
-        
+
         if n_prior_cats_per_cov == 0:
             n_input_prior_encoder = n_prior_continuous_cov
-<<<<<<< HEAD
-=======
         else:
             n_input_prior_encoder = n_prior_continuous_cov + batch_dim
 
         self.n_input_prior_encoder = n_input_prior_encoder
 
-            
->>>>>>> de932407
         self.prior_encoder = Encoder(
             n_input=n_input_prior_encoder,
             n_output=n_latent,
@@ -829,41 +810,27 @@
         self.size_factor = nn.Parameter(torch.randn(n_input, n_batch))
         # self.size_factor = nn.Parameter(torch.randn(n_trend_batch))
 
-
-       
-        self.alpha = nn.Parameter(torch.rand(n_multilevel_batch[0], batch_dim),requires_grad=False) if self.n_multilevel_batch is not None else None# torch.rand values between 0-1, torch.full to initialize all with a single value
-        self.shift_embedding = nn.Embedding(self.n_multilevel_batch[0], batch_dim) if self.n_multilevel_batch is not None else None
-        
-
-<<<<<<< HEAD
-        self.prior_cat_embedding = nn.Embedding(self.n_prior_cats_per_cov, batch_dim) if self.n_prior_cats_per_cov is not None else None
-
-        
-        self.mixture_prior = False
-        if n_prior_cats_per_cov > 1:
-            self.b_prior_logits = torch.nn.Parameter(torch.zeros(n_prior_cats_per_cov))
-            self.b_prior_means = torch.nn.Parameter(torch.randn(10, n_prior_cats_per_cov))
-            self.b_prior_scales = torch.nn.Parameter(torch.zeros(10, n_prior_cats_per_cov))
-            self.mixture_prior = True
-=======
-        
-
-        
+        self.alpha = (
+            nn.Parameter(torch.rand(n_multilevel_batch[0], batch_dim), requires_grad=False)
+            if self.n_multilevel_batch is not None
+            else None
+        )  # torch.rand values between 0-1, torch.full to initialize all with a single value
+        self.shift_embedding = (
+            nn.Embedding(self.n_multilevel_batch[0], batch_dim) if self.n_multilevel_batch is not None else None
+        )
+
         # self.mixture_prior = False
         # if n_prior_cats_per_cov > 1:
         #     self.b_prior_logits = torch.nn.Parameter(torch.zeros(n_prior_cats_per_cov))
         #     self.b_prior_means = torch.nn.Parameter(torch.randn(10, n_prior_cats_per_cov))
         #     self.b_prior_scales = torch.nn.Parameter(torch.zeros(10, n_prior_cats_per_cov))
         #     self.mixture_prior = True
->>>>>>> de932407
-            
-
 
     def _get_inference_input(self, tensors):
         x = tensors[REGISTRY_KEYS.X_KEY]
 
         batch_index = tensors[REGISTRY_KEYS.BATCH_KEY]
-        
+
         cont_key = REGISTRY_KEYS.CONT_COVS_KEY
         cont_covs = tensors[cont_key] if cont_key in tensors.keys() else None
 
@@ -875,9 +842,6 @@
 
         prior_cat_key = EXTRA_KEYS.PRIOR_CAT_COVS_KEY
         prior_cat_covs = tensors[prior_cat_key] if prior_cat_key in tensors.keys() else None
-
-       
-        
 
         return {
             "x": x,
@@ -886,8 +850,6 @@
             "cat_covs": cat_covs,
             "prior_cont_covs": prior_cont_covs,
             "prior_cat_covs": prior_cat_covs,
-           
-            
         }
 
     @auto_move_data
@@ -905,24 +867,19 @@
 
         Runs the inference (encoder) model.
         """
-        
-
         ## latent prior
         if prior_cont_covs is not None:
             prior_continous_input = prior_cont_covs.to(x.device)
         else:
             prior_continous_input = torch.empty(0).to(x.device)
 
-
         if prior_cat_covs is not None:
-<<<<<<< HEAD
-            prior_categorical_input = self.prior_cat_embedding(prior_cat_covs.long())
-=======
-            prior_categorical_input = self.prior_cat_embedding(prior_cat_covs.long()) # TODO extend to multiple categorical covariate
->>>>>>> de932407
-        else:
-            prior_categorical_input = torch.empty(0).to(x.device)   
-        
+            prior_categorical_input = self.prior_cat_embedding(
+                prior_cat_covs.long()
+            )  # TODO extend to multiple categorical covariate
+        else:
+            prior_categorical_input = torch.empty(0).to(x.device)
+
         #### original
         # if (prior_cont_covs is not None) or (prior_cat_covs is not None):
         #     latent_model_input = torch.cat((prior_continous_input, prior_categorical_input), dim=-1)
@@ -930,26 +887,14 @@
         #     pz, _ = self.prior_encoder(latent_model_input)
         # else:
         #     pz = Normal(loc=0.0, scale=1.0)
-    
-        
+
         if (prior_cont_covs is not None) or (prior_cat_covs is not None):
             latent_model_input = torch.cat((prior_continous_input, prior_categorical_input), dim=-1)
-            
+
             latent_model_input = latent_model_input.squeeze(1)
             # pz, _ = self.prior_encoder(prior_continous_input, *prior_categorical_input)
             pz, _ = self.prior_encoder(latent_model_input)
-            
-<<<<<<< HEAD
-        elif (prior_cat_covs is not None) and (prior_cont_covs is None):
-            offset = (
-                10.0 * F.one_hot(prior_cat_covs, num_classes=self.n_prior_cats_per_cov).float()
-                if self.n_prior_cats_per_cov >= 2
-                else 0.0
-            )
-            cats =torch.distributions.Categorical(logits=self.b_prior_logits + offset)
-            normal_dists = torch.distributions.Normal(self.b_prior_means, torch.exp(self.b_prior_scales))
-            pz = torch.distributions.MixtureSameFamily(cats, normal_dists)
-=======
+
         # elif (prior_cat_covs is not None) and (prior_cont_covs is None):
         #     offset = (
         #         10.0 * F.one_hot(prior_cat_covs, num_classes=self.n_prior_cats_per_cov).float()
@@ -959,9 +904,7 @@
         #     cats =torch.distributions.Categorical(logits=self.b_prior_logits + offset)
         #     normal_dists = torch.distributions.Normal(self.b_prior_means, torch.exp(self.b_prior_scales))
         #     pz = torch.distributions.MixtureSameFamily(cats, normal_dists)
->>>>>>> de932407
-            
-            
+
         else:
             pz = Normal(loc=0.0, scale=1.0)
 
@@ -1016,9 +959,6 @@
         multilevel_batch_key = EXTRA_KEYS.MULTILEVEL_COV_KEY
         multilevel_batch_index = tensors[multilevel_batch_key] if multilevel_batch_key in tensors.keys() else None
 
-        
-        
-
         cont_key = REGISTRY_KEYS.CONT_COVS_KEY
         cont_covs = tensors[cont_key] if cont_key in tensors.keys() else None
 
@@ -1030,10 +970,10 @@
 
         nc_idx = self.negative_control_indices
         if nc_idx is not None:
-            x_nc = x[:,nc_idx]
+            x_nc = x[:, nc_idx]
         else:
             x_nc = None
-        
+
         return {
             "x": x,
             "z": z,
@@ -1044,7 +984,6 @@
             "trend_batch_index": trend_batch_index,
             "multilevel_batch_index": multilevel_batch_index,
             "x_nc": x_nc,
-           
         }
 
     @auto_move_data
@@ -1074,31 +1013,31 @@
         if batch_index is not None:
             # shape: (n_batch, 1) -> (n_samples * n_batch, 1)
             batch_index = batch_index.repeat(n_samples, 1)
-        
+
         if trend_batch_index is not None:
             # shape: (n_batch, 1) -> (n_samples * n_batch, 1)
             trend_batch_index = trend_batch_index.repeat(n_samples, 1)
 
-        
         mu_a = a = pa = None
         if multilevel_batch_index is not None:
             # shape: (n_batch, 1) -> (n_samples * n_batch, 1)
             multilevel_batch_index = multilevel_batch_index.repeat(n_samples, 1)
             shift = self.shift_embedding(multilevel_batch_index.long())
-            mean_embedding = self.shift_embedding.weight.clone() # it could be that the shift has to be sampled from a normal distribution
+            mean_embedding = (
+                self.shift_embedding.weight.clone()
+            )  # it could be that the shift has to be sampled from a normal distribution
             self.mean_embedding = mean_embedding
-            
-            latent_offset = torch.index_select(self.alpha, 0, multilevel_batch_index[:, 0].long()) # batch_size x batch_dim
-            size_factor = latent_offset.sum(dim=-1) # batch_size x 1
+
+            latent_offset = torch.index_select(
+                self.alpha, 0, multilevel_batch_index[:, 0].long()
+            )  # batch_size x batch_dim
+            size_factor = latent_offset.sum(dim=-1)  # batch_size x 1
             size_factor = size_factor.unsqueeze(1)
 
-            mu_a = torch.index_select(self.mean_embedding, 0, multilevel_batch_index[:, 0].long()) 
+            mu_a = torch.index_select(self.mean_embedding, 0, multilevel_batch_index[:, 0].long())
             a = torch.index_select(self.alpha, 0, multilevel_batch_index[:, 0].long())
             pa = Normal(a, torch.ones_like(a))
 
-        
-        
-        
         if cat_covs is not None:
             # shape: (n_batch, n_cat_covs) -> (n_samples * n_batch, n_cat_covs)
             cat_covs_repeat = cat_covs.repeat(n_samples, 1)
@@ -1116,16 +1055,16 @@
 
         # shape: (n_batch, n_input) -> (n_samples * n_batch, n_input)
         x_obs = x.repeat(n_samples, 1) if use_x_mix else None
-        
-        x_norm, x_mean, x_var, m_prob = self.decoder(decoder_input, x_obs, size_factor, batch_index, trend_batch_index, x_nc, *categorical_input) # double check this
+
+        x_norm, x_mean, x_var, m_prob = self.decoder(
+            decoder_input, x_obs, size_factor, batch_index, trend_batch_index, x_nc, *categorical_input
+        )  # double check this
 
         # shape: (n_samples * n_batch, n_input) -> (n_samples, n_batch, n_input)
         x_norm = x_norm.view(unpacked_shape)
         x_mean = x_mean.view(unpacked_shape)
         x_var = x_var.view(unpacked_shape)
         m_prob = m_prob.view(unpacked_shape)
-
-        
 
         return {
             "x": x,
@@ -1142,7 +1081,6 @@
         pz = inference_outputs["pz"]
         # size_factor = inference_outputs["library"]
 
-    
         pa = generative_outputs["pa"]
         mu_a = generative_outputs["mu_a"]
 
@@ -1158,13 +1096,9 @@
         # else:
         #      px = Normal(loc= x_mean, scale=torch.sqrt(x_var))
 
-        
-            
         px = Normal(loc=x_mean, scale=torch.sqrt(x_var))
 
         pm = Bernoulli(probs=m_prob)
-
-        
 
         return {
             "qz": qz,
@@ -1173,7 +1107,6 @@
             "pm": pm,
             "pa": pa,
             "mu_a": mu_a,
-        
         }
 
     def loss(
@@ -1229,13 +1162,9 @@
         log_px = mask * px.log_prob(x)
         log_pm = mechanism_weight * pm.log_prob(mask)
 
-
         log_alpha = torch.tensor(0.0)
         if mu_a is not None:
-            log_alpha = -pa.log_prob(mu_a).sum(dim=-1) # batch_size
-       
-        
-
+            log_alpha = -pa.log_prob(mu_a).sum(dim=-1)  # batch_size
 
         # log_obs = scoring_mask * (log_px + log_pm)
         log_obs = 1.0 * (log_px + log_pm)
@@ -1245,19 +1174,9 @@
 
         # (n_batch, n_features) -> (n_batch,)
         reconstruction_loss = -log_pd.sum(dim=-1)
-       
 
         # KL
         # (n_batch, n_latent) -> (n_batch,)
-<<<<<<< HEAD
-        # kl = kl_divergence(qz, pz).sum(dim=-1)
-
-        if self.mixture_prior:
-            kl = qz.log_prob(z) - pz.log_prob(z)
-            kl = kl.sum(dim=-1)
-        else:
-             kl = kl_divergence(qz, pz).sum(dim=-1)
-=======
         kl = kl_divergence(qz, pz).sum(dim=-1)
 
         # if self.mixture_prior:
@@ -1265,15 +1184,11 @@
         #     kl = kl.sum(dim=-1)
         # else:
         #      kl = kl_divergence(qz, pz).sum(dim=-1)
->>>>>>> de932407
-            
-
-
-        
+
         weighted_kl = kl * kl_weight
 
         ## ELBO
-        loss = (reconstruction_loss + log_alpha + weighted_kl).mean() 
+        loss = (reconstruction_loss + log_alpha + weighted_kl).mean()
 
         return LossOutput(loss=loss, reconstruction_loss=reconstruction_loss, kl_local=kl)
 
